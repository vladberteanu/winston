--- conflicted
+++ resolved
@@ -500,7 +500,6 @@
   myObject.info('127.0.0.1 - there's no place like home');
 ```
 
-<<<<<<< HEAD
 ## Working with Transports
 Right now there are four transports supported by winston core. If you have a transport you would like to add either open an issue or fork and submit a pull request. Commits are welcome, but I'll give you extra street cred if you __add tests too :D__
    
@@ -690,8 +689,6 @@
 
 *Metadata:* Stringified as JSON in the full message GELF field.
 
-=======
->>>>>>> 8ddbcff3
 ### Adding Custom Transports
 Adding a custom transport (say for one of the datastore on the Roadmap) is actually pretty easy. All you need to do is accept a couple of options, set a name, implement a log() method, and add it to the set of transports exposed by winston.
 
